--- conflicted
+++ resolved
@@ -16,17 +16,7 @@
 	internal class SimpleContainer : IContainer
 	{
 		private readonly Func<ServiceName, ContainerServiceId> createWrap;
-<<<<<<< HEAD
-
-		private static readonly IFactoryPlugin[] factoryPlugins =
-		{
-			new FactoryPlugin(),
-			new LazyPlugin()
 		};
-=======
-		private readonly StaticContainer staticContainer;
->>>>>>> a8750ce3
-
 		private readonly ConcurrentDictionary<ServiceName, ContainerServiceId> instanceCache =
 			new ConcurrentDictionary<ServiceName, ContainerServiceId>();
 
