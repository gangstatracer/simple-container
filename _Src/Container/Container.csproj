﻿<?xml version="1.0" encoding="utf-8"?>
<Project ToolsVersion="12.0" DefaultTargets="Build" xmlns="http://schemas.microsoft.com/developer/msbuild/2003">
  <Import Project="$(MSBuildExtensionsPath)\$(MSBuildToolsVersion)\Microsoft.Common.props" Condition="Exists('$(MSBuildExtensionsPath)\$(MSBuildToolsVersion)\Microsoft.Common.props')" />
  <PropertyGroup>
    <Configuration Condition=" '$(Configuration)' == '' ">Debug</Configuration>
    <Platform Condition=" '$(Platform)' == '' ">AnyCPU</Platform>
    <ProjectGuid>{8EB9CDB1-206D-4769-A113-A019C7460590}</ProjectGuid>
    <OutputType>Library</OutputType>
    <AppDesignerFolder>Properties</AppDesignerFolder>
    <RootNamespace>SimpleContainer</RootNamespace>
    <AssemblyName>SimpleContainer</AssemblyName>
    <TargetFrameworkVersion>v4.5.1</TargetFrameworkVersion>
    <FileAlignment>512</FileAlignment>
  </PropertyGroup>
  <PropertyGroup Condition=" '$(Configuration)|$(Platform)' == 'Debug|AnyCPU' ">
    <DebugSymbols>true</DebugSymbols>
    <DebugType>full</DebugType>
    <Optimize>false</Optimize>
    <OutputPath>..\..\bin\Debug\</OutputPath>
    <DefineConstants>DEBUG;TRACE</DefineConstants>
    <ErrorReport>prompt</ErrorReport>
    <WarningLevel>4</WarningLevel>
  </PropertyGroup>
  <PropertyGroup Condition=" '$(Configuration)|$(Platform)' == 'Release|AnyCPU' ">
    <DebugType>pdbonly</DebugType>
    <Optimize>true</Optimize>
    <OutputPath>..\..\bin\Release\</OutputPath>
    <DefineConstants>TRACE</DefineConstants>
    <ErrorReport>prompt</ErrorReport>
    <WarningLevel>4</WarningLevel>
  </PropertyGroup>
  <ItemGroup>
    <Reference Include="System" />
    <Reference Include="System.Core" />
    <Reference Include="System.Xml.Linq" />
    <Reference Include="System.Data.DataSetExtensions" />
    <Reference Include="Microsoft.CSharp" />
    <Reference Include="System.Data" />
    <Reference Include="System.Xml" />
  </ItemGroup>
  <ItemGroup>
    <Compile Include="Configuration\AbstractConfigurationBuilder.cs" />
    <Compile Include="Configuration\IConfigurationRegistry.cs" />
    <Compile Include="Configuration\IServiceConfigurationSet.cs" />
    <Compile Include="Configuration\ServiceConfigurationSet.cs" />
    <Compile Include="Configuration\ConfigurationRegistry.cs" />
    <Compile Include="Configuration\ServiceConfiguration.cs" />
<<<<<<< HEAD
    <Compile Include="Factories\LazyPlugin.cs" />
=======
    <Compile Include="Configuration\StaticServicesConfigurator.cs" />
    <Compile Include="Factories\LazyCreator.cs" />
    <Compile Include="Factories\NestedFactoryCreator.cs" />
>>>>>>> a8750ce3
    <Compile Include="Helpers\AssemblyHelpers.cs" />
    <Compile Include="Helpers\MethodInvoker.cs" />
    <Compile Include="Helpers\Helpers.cs" />
    <Compile Include="Implementation\ConstructionLogContext.cs" />
    <Compile Include="Implementation\ContainerServiceId.cs" />
    <Compile Include="Implementation\ValueOrError.cs" />
    <Compile Include="Implementation\InstanceWrap.cs" />
    <Compile Include="Implementation\ServiceDependency.cs" />
    <Compile Include="Implementation\NamedInstance.cs" />
    <Compile Include="Implementation\ServiceStatus.cs" />
    <Compile Include="Interface\BuiltUpService.cs" />
    <Compile Include="Configuration\AbstractServiceConfigurationBuilder.cs" />
    <Compile Include="Configuration\ConfigurationContext.cs" />
    <Compile Include="Configuration\ContractConfigurationBuilder.cs" />
    <Compile Include="Configuration\FilteredContainerConfiguration.cs" />
    <Compile Include="Configuration\IContainerConfigurator.cs" />
    <Compile Include="Configuration\IProfile.cs" />
    <Compile Include="Configuration\ServiceContractConfigurationBuilder.cs" />
    <Compile Include="Helpers\InternalHelpers.cs" />
    <Compile Include="Helpers\ReflectionEmit\MemberAccessorsFactory.cs" />
    <Compile Include="Configuration\ContainerConfigurationBuilder.cs" />
    <Compile Include="Implementation\ConfiguratorRunner.cs" />
    <Compile Include="Implementation\ContainerService.cs" />
    <Compile Include="Implementation\DefaultInheritanceHierarchy.cs" />
    <Compile Include="Implementation\DependenciesInjector.cs" />
    <Compile Include="Factories\FactoryCreator.cs" />
    <Compile Include="Generics\GenericComponent.cs" />
    <Compile Include="Generics\GenericDependency.cs" />
    <Compile Include="Generics\GenericOverrideInfo.cs" />
    <Compile Include="Generics\GenericsConfigurationProcessor.cs" />
    <Compile Include="Generics\TypeHelpers.cs" />
    <Compile Include="Helpers\EnumerableHelpers.cs" />
    <Compile Include="Helpers\Utils.cs" />
    <Compile Include="Configuration\FileConfigurationParser.cs" />
    <Compile Include="Implementation\MemberSetter.cs" />
    <Compile Include="Implementation\MemberInjectionsProvider.cs" />
    <Compile Include="Interface\IParametersSource.cs" />
    <Compile Include="Interface\OptionalService.cs" />
    <Compile Include="Interface\ParametersSourceExtensions.cs" />
    <Compile Include="Interface\ServiceCouldNotBeCreatedException.cs" />
    <Compile Include="ContainerFactory.cs" />
    <Compile Include="Configuration\IServiceConfigurator.cs" />
    <Compile Include="Infection\OptionalAttribute.cs" />
    <Compile Include="IContainer.cs" />
    <Compile Include="Implementation\IInheritanceHierarchy.cs" />
    <Compile Include="Configuration\ImplentationDependencyConfiguration.cs" />
    <Compile Include="Infection\ContainerConstructorAttribute.cs" />
    <Compile Include="Infection\StaticAttribute.cs" />
    <Compile Include="Infection\FrameworkBoundaryAttribute.cs" />
    <Compile Include="Infection\FromResourceAttribute.cs" />
    <Compile Include="Infection\IgnoredImplementationAttribute.cs" />
    <Compile Include="Infection\InjectAttribute.cs" />
    <Compile Include="Infection\RequireContractAttribute.cs" />
    <Compile Include="Helpers\IObjectAccessor.cs" />
    <Compile Include="Interface\ISimpleLogWriter.cs" />
    <Compile Include="Interface\IComponent.cs" />
    <Compile Include="Configuration\MergedConfiguration.cs" />
    <Compile Include="Helpers\ObjectAccessor.cs" />
    <Compile Include="Interface\LogError.cs" />
    <Compile Include="Interface\LogInfo.cs" />
    <Compile Include="Properties\Annotations.cs" />
    <Compile Include="Properties\AssemblyInfo.cs" />
    <Compile Include="Helpers\AttributesCache.cs" />
    <Compile Include="Helpers\ReflectionEmit\BoxingCaster.cs" />
    <Compile Include="Helpers\ReflectionEmit\Caster.cs" />
    <Compile Include="Helpers\ReflectionEmit\FieldAccessorFactory.cs" />
    <Compile Include="Helpers\ReflectionEmit\InvalidMemberInfoException.cs" />
    <Compile Include="Helpers\ReflectionEmit\MemberAccessorFactory.cs" />
    <Compile Include="Helpers\ReflectionEmit\PropertyAccessorFactory.cs" />
    <Compile Include="Helpers\ReflectionEmit\TypeMismatchException.cs" />
    <Compile Include="Helpers\ReflectionEmit\UnboxingCaster.cs" />
    <Compile Include="Helpers\ReflectionHelpers.cs" />
    <Compile Include="Implementation\ResolutionContext.cs" />
    <Compile Include="Configuration\ServiceConfigurationBuilder.cs" />
    <Compile Include="Implementation\SimpleContainer.cs" />
    <Compile Include="Interface\SimpleContainerException.cs" />
    <Compile Include="ContainerExtensions.cs" />
    <Compile Include="Interface\SimpleTextLogWriter.cs" />
    <Compile Include="Interface\ServiceName.cs" />
    <Compile Include="Interface\ResolvedService.cs" />
  </ItemGroup>
  <Import Project="$(MSBuildToolsPath)\Microsoft.CSharp.targets" />
  <!-- To modify your build process, add your task inside one of the targets below and uncomment it. 
       Other similar extension points exist, see Microsoft.Common.targets.
  <Target Name="BeforeBuild">
  </Target>
  <Target Name="AfterBuild">
  </Target>
  -->
</Project><|MERGE_RESOLUTION|>--- conflicted
+++ resolved
@@ -45,13 +45,8 @@
     <Compile Include="Configuration\ServiceConfigurationSet.cs" />
     <Compile Include="Configuration\ConfigurationRegistry.cs" />
     <Compile Include="Configuration\ServiceConfiguration.cs" />
-<<<<<<< HEAD
-    <Compile Include="Factories\LazyPlugin.cs" />
-=======
-    <Compile Include="Configuration\StaticServicesConfigurator.cs" />
     <Compile Include="Factories\LazyCreator.cs" />
     <Compile Include="Factories\NestedFactoryCreator.cs" />
->>>>>>> a8750ce3
     <Compile Include="Helpers\AssemblyHelpers.cs" />
     <Compile Include="Helpers\MethodInvoker.cs" />
     <Compile Include="Helpers\Helpers.cs" />
